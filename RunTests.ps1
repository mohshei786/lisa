--- conflicted
+++ resolved
@@ -1,4 +1,3 @@
-<<<<<<< HEAD
 ##############################################################################################
 # RunTests.ps1
 # Copyright (c) Microsoft. All rights reserved.
@@ -461,643 +460,4 @@
 {
     Get-Variable -Scope Global | Remove-Variable -Force -ErrorAction SilentlyContinue
     exit $ExitCode    
-=======
-##############################################################################################
-# RunTests.ps1
-# Copyright (c) Microsoft. All rights reserved.
-# Licensed under the MIT license. See LICENSE file in the project root for full license information.
-# Description : 
-# Operations :
-#              
-## Author : v-shisav@microsoft.com, lisasupport@microsoft.com
-###############################################################################################
-Param(
-
-    #Do not use. Reserved for Jenkins use.   
-    $BuildNumber=$env:BUILD_NUMBER,
-
-    #Required
-    [string] $TestLocation="",
-    [string] $RGIdentifier = "",
-    [string] $TestPlatform = "",
-    [string] $ARMImageName = "",
-
-    #Optinal
-    [string] $StorageAccount="",
-    [string] $OsVHD = "", #... Required if -ARMImageName is not provided.
-    [string] $TestCategory = "",
-    [string] $TestArea = "",
-    [string] $TestTag = "",
-    [string] $TestNames="",
-    [switch] $Verbose,
-    [string] $CustomKernel = "",
-    [string] $OverrideVMSize = "",
-    [string] $CustomLIS="",
-    [string] $CoreCountExceededTimeout,
-    [int] $TestIterations,
-    [string] $TiPSessionId,
-    [string] $TiPCluster,
-    [string] $XMLSecretFile = "",
-    #Toggles
-    [switch] $UpdateGlobalConfigurationFromSecretsFile,
-    [switch] $UpdateXMLStringsFromSecretsFile,    
-    [switch] $KeepReproInact,
-    [switch] $EnableAcceleratedNetworking,
-    [switch] $ForceDeleteResources,
-    [switch] $UseManagedDisks,
-
-    [string] $ResultDBTable = "",
-    [string] $ResultDBTestTag = "",
-    
-    [switch] $ExitWithZero    
-)
-
-#Import the Functinos from Library Files.
-Get-ChildItem .\Libraries -Recurse | Where-Object { $_.FullName.EndsWith(".psm1") } | ForEach-Object { Import-Module $_.FullName -Force -Global }
-
-try 
-{
-    $LogDir = $null
-
-    #region Validate Parameters
-    $ParameterErrors = @()
-    if ( !$TestPlatform )
-    {
-        $ParameterErrors += "-TestPlatform <Azure/AzureStack> is required."
-    }
-    if ( !$ARMImageName -and !$OsVHD )
-    {
-        $ParameterErrors += "-ARMImageName <'Publisher Offer Sku Version'>/ -OsVHD <'VHD_Name.vhd'> is required"
-    }
-    if ( !$TestLocation)
-    {
-        $ParameterErrors += "-TestLocation <Location> is required"
-    }
-    if ( !$RGIdentifier )
-    {
-        $ParameterErrors += "-RGIdentifier <PersonalIdentifier> is required. This string will added to Resources created by Automation."
-    }   
-    if ( $ParameterErrors.Count -gt 0)
-    {
-        $ParameterErrors | ForEach-Object { LogError $_ }
-        Throw "Paremeters are not valid."
-    }
-    else 
-    {
-        LogMsg "Input parameters are valid"
-    }
-    #endregion
-    
-    #region Replace strings in XML files
-    if ($UpdateXMLStringsFromSecretsFile)
-    {
-        if ($XMLSecretFile)
-        {
-            if (Test-Path -Path $XMLSecretFile)
-            {
-                .\Utilities\UpdateXMLStringsFromXmlSecrets.ps1 -XmlSecretsFilePath $XMLSecretFile
-            }
-            else 
-            {
-                LogErr "Failed to update Strings in .\XML files. '$XMLSecretFile' not found."    
-            }
-        }
-        else 
-        {
-            LogErr "Failed to update Strings in .\XML files. '-XMLSecretFile [FilePath]' not provided."    
-        }
-    }
-    #Region Update Global Configuration XML file as needed
-    if ($UpdateGlobalConfigurationFromSecretsFile)
-    {
-        if ($XMLSecretFile)
-        {
-            if (Test-Path -Path $XMLSecretFile)
-            {
-                LogMsg "Updating .\XML\GlobalConfigurations.xml"
-                .\Utilities\UpdateGlobalConfigurationFromXmlSecrets.ps1 -XmlSecretsFilePath $XMLSecretFile
-            }
-            else 
-            {
-                LogErr "Failed to update .\XML\GlobalConfigurations.xml. '$XMLSecretFile' not found."    
-            }
-        }
-        else 
-        {
-            LogErr "Failed to update .\XML\GlobalConfigurations.xml. '-XMLSecretFile [FilePath]' not provided."    
-        }
-    }
-
-
-    $RegionStorageMapping = [xml](Get-Content .\XML\RegionAndStorageAccounts.xml)
-    $GlobalConfiguration = [xml](Get-Content .\XML\GlobalConfigurations.xml)
-    if ( $StorageAccount -imatch "ExistingStorage_Standard" )
-    {
-        $GlobalConfiguration.Global.Azure.Subscription.ARMStorageAccount = $RegionStorageMapping.AllRegions.$TestLocation.StandardStorage
-    }
-    elseif ( $StorageAccount -imatch "ExistingStorage_Premium" )
-    {
-        $GlobalConfiguration.Global.Azure.Subscription.ARMStorageAccount = $RegionStorageMapping.AllRegions.$TestLocation.PremiumStorage
-    }
-    elseif ( $StorageAccount -imatch "NewStorage_Standard" )
-    {
-        $GlobalConfiguration.Global.Azure.Subscription.ARMStorageAccount = "NewStorage_Standard_LRS"
-    }
-    elseif ( $StorageAccount -imatch "NewStorage_Premium" )
-    {
-        $GlobalConfiguration.Global.Azure.Subscription.ARMStorageAccount = "NewStorage_Premium_LRS"
-    }
-    elseif ($StorageAccount -eq "")
-    {
-        $GlobalConfiguration.Global.Azure.Subscription.ARMStorageAccount = $RegionStorageMapping.AllRegions.$TestLocation.StandardStorage
-        LogMsg "Auto selecting storage account : $($GlobalConfiguration.Global.Azure.Subscription.ARMStorageAccount) as per your test region."
-    }
-    elseif ($StorageAccount -ne "")
-    {
-        $GlobalConfiguration.Global.Azure.Subscription.ARMStorageAccount = $StorageAccount.Trim()
-        Write-Host "Selecting custom storage account : $($GlobalConfiguration.Global.Azure.Subscription.ARMStorageAccount) as per your test region."
-    }
-
-    if( $ResultDBTable -or $ResultDBTestTag)
-    {
-        if( $ResultDBTable )
-        {
-            $GlobalConfiguration.Global.Azure.ResultsDatabase.dbtable = ($ResultDBTable).Trim()
-            LogMsg "ResultDBTable : $ResultDBTable added to .\XML\GlobalConfigurations.xml"
-        }
-        if( $ResultDBTestTag )
-        {
-            $GlobalConfiguration.Global.Azure.ResultsDatabase.testTag = ($ResultDBTestTag).Trim()
-            LogMsg "ResultDBTestTag: $ResultDBTestTag added to .\XML\GlobalConfigurations.xml"
-        }                      
-    }
-    $xmlGlobalConfigPath = Resolve-Path -Path ".\XML\GlobalConfigurations.xml"
-    $GlobalConfiguration.Save($xmlGlobalConfigPath)
-    #endregion
-
-    New-Item -ItemType Directory -Path "TestResults" -Force -ErrorAction SilentlyContinue | Out-Null
-
-    $LogDir = ".\TestResults\$(Get-Date -Format 'yyyy-dd-MM-HH-mm-ss-ffff')"
-    Set-Variable -Name LogDir -Value $LogDir -Scope Global -Force
-    Set-Variable -Name RootLogDir -Value $LogDir -Scope Global -Force
-    New-Item -ItemType Directory -Path $LogDir -Force | Out-Null
-    New-Item -ItemType Directory -Path Temp -Force -ErrorAction SilentlyContinue | Out-Null
-    LogMsg "Created LogDir: $LogDir"
-
-    if ($TestPlatform -eq "Azure")
-    {
-        if ($env:Azure_Secrets_File)
-        {
-            LogMsg "Detected Azure_Secrets_File in Jenkins environment."
-            $XMLSecretFile = $env:Azure_Secrets_File
-        }
-        if ( $XMLSecretFile )
-        {
-            ValiateXMLs -ParentFolder $((Get-Item -Path $XMLSecretFile).FullName | Split-Path -Parent)
-            .\Utilities\AddAzureRmAccountFromSecretsFile.ps1 -customSecretsFilePath $XMLSecretFile
-            Set-Variable -Value ([xml](Get-Content $XMLSecretFile)) -Name XmlSecrets -Scope Global
-            LogMsg "XmlSecrets set as global variable."
-        }
-        else 
-        {
-            LogMsg "XML secret file not provided." 
-            LogMsg "Powershell session must be authenticated to manage the azure subscription."
-        }
-    }
-
-    #region Static Global Variables
-    Set-Variable -Name WorkingDirectory -Value (Get-Location).Path  -Scope Global
-    LogVerbose "Set-Variable -Name WorkingDirectory -Value (Get-Location).Path  -Scope Global"
-    Set-Variable -Name shortRandomNumber -Value $(Get-Random -Maximum 99999 -Minimum 11111) -Scope Global
-    LogVerbose "Set-Variable -Name shortRandomNumber -Value $(Get-Random -Maximum 99999 -Minimum 11111) -Scope Global"
-    Set-Variable -Name shortRandomWord -Value $(-join ((65..90) | Get-Random -Count 4 | ForEach-Object {[char]$_})) -Scope Global
-    LogVerbose "Set-Variable -Name shortRandomWord -Value $(-join ((65..90) | Get-Random -Count 4 | ForEach-Object {[char]$_})) -Scope Global"
-    #endregion
-
-    #region Runtime Global Variables
-    if ( $Verbose )
-    {
-        $VerboseCommand = "-Verbose"
-        Set-Variable -Name VerboseCommand -Value "-Verbose" -Scope Global
-    }
-    else 
-    {
-        Set-Variable -Name VerboseCommand -Value "" -Scope Global
-    }
-    
-    
-    #endregion
-    
-    #region Local Variables
-    $TestXMLs = Get-ChildItem -Path "$WorkingDirectory\XML\TestCases\*.xml"
-    $SetupTypeXMLs = Get-ChildItem -Path "$WorkingDirectory\XML\VMConfigurations\*.xml"
-    $allTests = @()
-    $ARMImage = $ARMImageName.Split(" ")
-    $xmlFile = "$WorkingDirectory\TestConfiguration.xml"
-    if ( $TestCategory -eq "All")
-    {
-        $TestCategory = ""
-    }
-    if ( $TestArea -eq "All")
-    {
-        $TestArea = ""
-    }
-    if ( $TestNames -eq "All")
-    {
-        $TestNames = ""
-    }
-    if ( $TestTag -eq "All")
-    {
-        $TestTag = $null
-    }
-    #endregion
-
-    #Validate all XML files in working directory.
-    ValiateXMLs -ParentFolder $WorkingDirectory
-    
-    #region Collect Tests Data
-    if ( $TestPlatform -and !$TestCategory -and !$TestArea -and !$TestNames -and !$TestTag)
-    {
-        foreach ( $file in $TestXMLs.FullName)
-        {
-            $currentTests = ([xml]( Get-Content -Path $file)).TestCases
-            if ( $TestPlatform )
-            {
-                foreach ( $test in $currentTests.test )
-                {
-                    if ($TestPlatform -eq $test.Platform ) 
-                    {
-                        LogMsg "Collected $($test.TestName)"
-                        $allTests += $test
-                    }
-                }
-            }
-        }         
-    }
-    elseif ( $TestPlatform -and $TestCategory -and (!$TestArea -or $TestArea -eq "default") -and !$TestNames -and !$TestTag)
-    {
-        foreach ( $file in $TestXMLs.FullName)
-        {
-            
-            $currentTests = ([xml]( Get-Content -Path $file)).TestCases
-            if ( $TestPlatform )
-            {
-                foreach ( $test in $currentTests.test )
-                {
-                    if ( ($TestPlatform -eq $test.Platform ) -and $($TestCategory -eq $test.Category) )
-                    {
-                        LogMsg "Collected $($test.TestName)"
-                        $allTests += $test
-                    }
-                }
-            }
-        }         
-    }
-    elseif ( $TestPlatform -and $TestCategory -and ($TestArea -and $TestArea -ne "default") -and !$TestNames -and !$TestTag)
-    {
-        foreach ( $file in $TestXMLs.FullName)
-        {
-            
-            $currentTests = ([xml]( Get-Content -Path $file)).TestCases
-            if ( $TestPlatform )
-            {
-                foreach ( $test in $currentTests.test )
-                {
-                    if ( ($TestPlatform -eq $test.Platform ) -and $($TestCategory -eq $test.Category) -and $($TestArea -eq $test.Area) )
-                    {
-                        LogMsg "Collected $($test.TestName)"
-                        $allTests += $test
-                    }
-                }
-            }
-        }         
-    }
-    elseif ( $TestPlatform -and $TestCategory  -and $TestNames -and !$TestTag)
-    {
-        foreach ( $file in $TestXMLs.FullName)
-        {
-            
-            $currentTests = ([xml]( Get-Content -Path $file)).TestCases
-            if ( $TestPlatform )
-            {
-                foreach ( $test in $currentTests.test )
-                {
-                    if ( ($TestPlatform -eq $test.Platform ) -and $($TestCategory -eq $test.Category) -and $($TestArea -eq $test.Area) -and ($TestNames.Split(",").Contains($test.TestName) ) )
-                    {
-                        LogMsg "Collected $($test.TestName)"
-                        $allTests += $test
-                    }
-                }
-            }
-        }         
-    }
-    elseif ( $TestPlatform -and !$TestCategory -and !$TestArea -and $TestNames -and !$TestTag)
-    {
-        foreach ( $file in $TestXMLs.FullName)
-        {
-            
-            $currentTests = ([xml]( Get-Content -Path $file)).TestCases
-            if ( $TestPlatform )
-            {
-                foreach ( $test in $currentTests.test )
-                {
-                    if ( ($TestPlatform -eq $test.Platform ) -and ($TestNames.Split(",").Contains($test.TestName) ) )
-                    {
-                        LogMsg "Collected $($test.TestName)"
-                        $allTests += $test
-                    }
-                }
-            }
-        }         
-    }    
-    elseif ( $TestPlatform -and !$TestCategory -and !$TestArea -and !$TestNames -and $TestTag)
-    {
-        foreach ( $file in $TestXMLs.FullName)
-        {
-            
-            $currentTests = ([xml]( Get-Content -Path $file)).TestCases
-            if ( $TestPlatform )
-            {
-                foreach ( $test in $currentTests.test )
-                {
-                    if ( ($TestPlatform -eq $test.Platform ) -and ( $test.Tags.Split(",").Contains($TestTag) ) )
-                    {
-                        LogMsg "Collected $($test.TestName)"
-                        $allTests += $test
-                    }
-                }
-            }
-        }         
-    }
-    else 
-    {
-        LogError "TestPlatform : $TestPlatform"
-        LogError "TestCategory : $TestCategory"
-        LogError "TestArea : $TestArea"
-        LogError "TestNames : $TestNames"
-        LogError "TestTag : $TestTag"
-        Throw "Invalid Test Selection"
-    }
-    #endregion 
-
-    #region Create Test XML
-    $SetupTypes = $allTests.SetupType | Sort-Object | Get-Unique
-
-    $tab = @()
-    for ( $i = 0; $i -lt 30; $i++)
-    {
-        $currentTab = ""
-        for ( $j = 0; $j -lt $i; $j++)
-        {
-            $currentTab +=  "`t"
-        }
-        $tab += $currentTab
-    }
-
-
-    $GlobalConfiguration = [xml](Get-content .\XML\GlobalConfigurations.xml)
-    <##########################################################################
-    We're following the Indentation of the XML file to make XML creation easier.
-    ##########################################################################>
-    $xmlContent =  ("$($tab[0])" + '<?xml version="1.0" encoding="utf-8"?>')
-    $xmlContent += ("$($tab[0])" + "<config>`n") 
-    $xmlContent += ("$($tab[0])" + "<CurrentTestPlatform>$TestPlatform</CurrentTestPlatform>`n") 
-        $xmlContent += ("$($tab[1])" + "<Azure>`n") 
-
-            #region Add Subscription Details
-            $xmlContent += ("$($tab[2])" + "<General>`n")
-            
-            foreach ( $line in $GlobalConfiguration.Global.Azure.Subscription.InnerXml.Replace("><",">`n<").Split("`n"))
-            {
-                $xmlContent += ("$($tab[3])" + "$line`n")
-            }
-            $xmlContent += ("$($tab[2])" + "<Location>$TestLocation</Location>`n") 
-            $xmlContent += ("$($tab[2])" + "</General>`n")
-            #endregion
-
-            #region Database details
-            $xmlContent += ("$($tab[2])" + "<database>`n")
-                foreach ( $line in $GlobalConfiguration.Global.Azure.ResultsDatabase.InnerXml.Replace("><",">`n<").Split("`n"))
-                {
-                    $xmlContent += ("$($tab[3])" + "$line`n")
-                }
-            $xmlContent += ("$($tab[2])" + "</database>`n")
-            #endregion
-
-            #region Deployment details
-            $xmlContent += ("$($tab[2])" + "<Deployment>`n")
-                $xmlContent += ("$($tab[3])" + "<Data>`n")
-                    $xmlContent += ("$($tab[4])" + "<Distro>`n")
-                        $xmlContent += ("$($tab[5])" + "<Name>$RGIdentifier</Name>`n")
-                        $xmlContent += ("$($tab[5])" + "<ARMImage>`n")
-                            $xmlContent += ("$($tab[6])" + "<Publisher>" + "$($ARMImage[0])" + "</Publisher>`n")
-                            $xmlContent += ("$($tab[6])" + "<Offer>" + "$($ARMImage[1])" + "</Offer>`n")
-                            $xmlContent += ("$($tab[6])" + "<Sku>" + "$($ARMImage[2])" + "</Sku>`n")
-                            $xmlContent += ("$($tab[6])" + "<Version>" + "$($ARMImage[3])" + "</Version>`n")
-                        $xmlContent += ("$($tab[5])" + "</ARMImage>`n")
-                        $xmlContent += ("$($tab[5])" + "<OsVHD>" + "$OsVHD" + "</OsVHD>`n")
-                    $xmlContent += ("$($tab[4])" + "</Distro>`n")
-                    $xmlContent += ("$($tab[4])" + "<UserName>" + "$($GlobalConfiguration.Global.Azure.TestCredentials.LinuxUsername)" + "</UserName>`n")
-                    $xmlContent += ("$($tab[4])" + "<Password>" + "$($GlobalConfiguration.Global.Azure.TestCredentials.LinuxPassword)" + "</Password>`n")
-                $xmlContent += ("$($tab[3])" + "</Data>`n")
-                
-                foreach ( $file in $SetupTypeXMLs.FullName)
-                {
-                    foreach ( $SetupType in $SetupTypes )
-                    {                    
-                        $CurrentSetupType = ([xml]( Get-Content -Path $file)).TestSetup
-                        if ( $CurrentSetupType.$SetupType -ne $null)
-                        {
-                            $SetupTypeElement = $CurrentSetupType.$SetupType
-                            $xmlContent += ("$($tab[3])" + "<$SetupType>`n")
-                                #$xmlContent += ("$($tab[4])" + "$($SetupTypeElement.InnerXml)`n")
-                                foreach ( $line in $SetupTypeElement.InnerXml.Replace("><",">`n<").Split("`n"))
-                                {
-                                    $xmlContent += ("$($tab[4])" + "$line`n")
-                                }
-                                                
-                            $xmlContent += ("$($tab[3])" + "</$SetupType>`n")
-                        }
-                    }                    
-                }
-            $xmlContent += ("$($tab[2])" + "</Deployment>`n")
-            #endregion        
-        $xmlContent += ("$($tab[1])" + "</Azure>`n")
-        
-
-        #region TestDefinition
-        $xmlContent += ("$($tab[1])" + "<testsDefinition>`n")
-        foreach ( $currentTest in $allTests)
-        {
-            $xmlContent += ("$($tab[2])" + "<test>`n")
-            foreach ( $line in $currentTest.InnerXml.Replace("><",">`n<").Split("`n"))
-            {
-                $xmlContent += ("$($tab[3])" + "$line`n")
-            } 
-            $xmlContent += ("$($tab[2])" + "</test>`n")
-        }
-        $xmlContent += ("$($tab[1])" + "</testsDefinition>`n")
-        #endregion
-
-        #region TestCycle
-        $xmlContent += ("$($tab[1])" + "<testCycles>`n")
-            $xmlContent += ("$($tab[2])" + "<Cycle>`n")
-                $xmlContent += ("$($tab[3])" + "<cycleName>TC-$shortRandomNumber</cycleName>`n")
-                foreach ( $currentTest in $allTests)
-                {
-                    $line = $currentTest.TestName
-                    $xmlContent += ("$($tab[3])" + "<test>`n")
-                        $xmlContent += ("$($tab[4])" + "<Name>$line</Name>`n")
-                    $xmlContent += ("$($tab[3])" + "</test>`n")
-                }
-            $xmlContent += ("$($tab[2])" + "</Cycle>`n")
-        $xmlContent += ("$($tab[1])" + "</testCycles>`n")
-        #endregion
-    $xmlContent += ("$($tab[0])" + "</config>`n") 
-    Set-Content -Value $xmlContent -Path $xmlFile -Force
-
-    try 
-    {   
-        $xmlConfig = [xml](Get-Content $xmlFile)
-        $xmlConfig.Save("$xmlFile")
-        LogMsg "Auto created $xmlFile validated successfully."   
-    }
-    catch 
-    {
-        Throw "Auto created $xmlFile is not valid."    
-    }
-    
-    #endregion
-
-    #region Prepare execution command
-
-    $command = ".\AutomationManager.ps1 -xmlConfigFile '$xmlFile' -cycleName 'TC-$shortRandomNumber' -RGIdentifier '$RGIdentifier' -runtests -UseAzureResourceManager"
-
-    if ( $CustomKernel)
-    {
-        $command += " -CustomKernel '$CustomKernel'"
-    }
-    if ( $OverrideVMSize )
-    {
-        $command += " -OverrideVMSize $OverrideVMSize"
-    }
-    if ( $EnableAcceleratedNetworking )
-    {
-        $command += " -EnableAcceleratedNetworking"
-    }
-    if ( $ForceDeleteResources )
-    {
-        $command += " -ForceDeleteResources"
-    }
-    if ( $KeepReproInact )
-    {
-        $command += " -KeepReproInact"
-    }
-    if ( $CustomLIS)
-    {
-        $command += " -CustomLIS $CustomLIS"
-    }
-    if ( $CoreCountExceededTimeout )
-    {
-        $command += " -CoreCountExceededTimeout $CoreCountExceededTimeout"
-    }
-    if ( $TestIterations -gt 1 )
-    {
-        $command += " -TestIterations $TestIterations"
-    }
-    if ( $TiPSessionId)
-    {
-        $command += " -TiPSessionId $TiPSessionId"
-    }
-    if ( $TiPCluster)
-    {
-        $command += " -TiPCluster $TiPCluster"
-    }
-    if ($UseManagedDisks)
-    {
-        $command += " -UseManagedDisks"
-    }
-    if ($XMLSecretFile)
-    {
-        $command += " -XMLSecretFile '$XMLSecretFile'"
-    }
-    LogMsg $command
-    Invoke-Expression -Command $command
-
-    #TBD Archive the logs
-    $TestCycle = "TC-$shortRandomNumber"
-
-    $ticks = (Get-Date).Ticks
-    $out = Remove-Item *.json -Force
-    $out = Remove-Item *.xml -Force
-    $zipFile = "$TestPlatform"
-    if ( $TestCategory )
-    {
-        $zipFile += "-$TestCategory"
-    }
-    if ( $TestArea )
-    {
-        $zipFile += "-$TestArea"
-    }
-    if ( $TestTag )
-    {
-        $zipFile += "-$($TestTag)"
-    }
-    $zipFile += "-$shortRandomNumber-buildlogs.zip"
-    $out = ZipFiles -zipfilename $zipFile -sourcedir $LogDir
-
-    try
-    {
-        if (Test-Path -Path ".\report\report_$(($TestCycle).Trim()).xml" )
-        {
-            $resultXML = [xml](Get-Content ".\report\report_$(($TestCycle).Trim()).xml" -ErrorAction SilentlyContinue)
-            Copy-Item -Path ".\report\report_$(($TestCycle).Trim()).xml" -Destination ".\report\report_$(($TestCycle).Trim())-junit.xml" -Force -ErrorAction SilentlyContinue
-            LogMsg "Copied : .\report\report_$(($TestCycle).Trim()).xml --> .\report\report_$(($TestCycle).Trim())-junit.xml"
-            LogMsg "Analysing results.."
-            LogMsg "PASS  : $($resultXML.testsuites.testsuite.tests - $resultXML.testsuites.testsuite.errors - $resultXML.testsuites.testsuite.failures)"
-            LogMsg "FAIL  : $($resultXML.testsuites.testsuite.failures)"
-            LogMsg "ABORT : $($resultXML.testsuites.testsuite.errors)"
-            if ( ( $resultXML.testsuites.testsuite.failures -eq 0 ) -and ( $resultXML.testsuites.testsuite.errors -eq 0 ) -and ( $resultXML.testsuites.testsuite.tests -gt 0 ))
-            {
-                $ExitCode = 0
-            }
-            else
-            {
-                $ExitCode = 1
-            }
-        }
-        else
-        {
-            LogMsg "Summary file: .\report\report_$(($TestCycle).Trim()).xml does not exist. Exiting with 1."
-            $ExitCode = 1
-        }
-    }
-    catch
-    {
-        LogMsg "$($_.Exception.GetType().FullName, " : ",$_.Exception.Message)"
-        $ExitCode = 1
-    }
-    finally
-    {
-        if ( $ExitWithZero -and ($ExitCode -ne 0) )
-        {
-            LogMsg "Changed exit code from 1 --> 0. (-ExitWithZero mentioned.)"
-            $ExitCode = 0
-        }
-        LogMsg "Exiting with code : $ExitCode"
-    }
-}
-catch 
-{
-    $line = $_.InvocationInfo.ScriptLineNumber
-    $script_name = ($_.InvocationInfo.ScriptName).Replace($PWD,".")
-    $ErrorMessage =  $_.Exception.Message
-    LogMsg "EXCEPTION : $ErrorMessage"
-    LogMsg "Source : Line $line in script $script_name."
-    $ExitCode = 1
-}
-finally 
-{
-    exit $ExitCode    
->>>>>>> 21fdbab0
 }